--- conflicted
+++ resolved
@@ -771,7 +771,14 @@
 
 
 @pytest.mark.skipif(not XYZ_TOKEN, reason="No token found.")
-<<<<<<< HEAD
+def test__gen_id_from_properties_exception():
+    """Test exception is raised when feature has no properties."""
+    space = Space()
+    with pytest.raises(Exception):
+        space._gen_id_from_properties(feature={}, id_properties=[])
+
+
+@pytest.mark.skipif(not XYZ_TOKEN, reason="No token found.")
 def test_add_features_shapefile_diff_projection(empty_space):
     """Test uploading shapefile to the space with different projection."""
     space = empty_space
@@ -783,11 +790,4 @@
         -77.12911152,
         38.79930767,
         0,
-    ]
-=======
-def test__gen_id_from_properties_exception():
-    """Test exception is raised when feature has no properties."""
-    space = Space()
-    with pytest.raises(Exception):
-        space._gen_id_from_properties(feature={}, id_properties=[])
->>>>>>> ae6145b3
+    ]