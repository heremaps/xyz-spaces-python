--- conflicted
+++ resolved
@@ -96,25 +96,12 @@
         """
         api = HubApi()
         obj = cls(api)
-<<<<<<< HEAD
-        data = {"title": title, "description": description}
+        data: Dict[Any, Any] = {"title": title, "description": description}
         if schema:
             data["processors"] = [
                 {"id": "schema-validator", "params": dict(schema=schema)}
             ]
 
-=======
-        if schema:
-            data = {
-                "title": title,
-                "description": description,
-                "processors": [
-                    {"id": "schema-validator", "params": dict(schema=schema)}
-                ],
-            }
-        else:
-            data = {"title": title, "description": description}
->>>>>>> c3d11302
         if space_id is not None:
             data["id"] = space_id
         obj.info = api.post_space(data=data)
