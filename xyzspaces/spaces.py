# Copyright (C) 2019-2020 HERE Europe B.V.
#
# Licensed under the Apache License, Version 2.0 (the "License");
# you may not use this file except in compliance with the License.
# You may obtain a copy of the License at
#
#     http://www.apache.org/licenses/LICENSE-2.0
#
# Unless required by applicable law or agreed to in writing, software
# distributed under the License is distributed on an "AS IS" BASIS,
# WITHOUT WARRANTIES OR CONDITIONS OF ANY KIND, either express or implied.
# See the License for the specific language governing permissions and
# limitations under the License.
#
# SPDX-License-Identifier: Apache-2.0
# License-Filename: LICENSE

"""
An more Pythonic abstraction for XYZ Spaces.

This contains only one class for an XYZ "space" which in turn provides access
to "features". There is no separate class abstraction for single features,
but they are taken to be valid :class:`geojson.GeoJSON` objects. Various
other bits of the XYZ Hub API are simply returned as-is, usually wrapped in
dictionaries, like the "statistics" of some given XYZ space.
"""

import concurrent.futures
import copy
import hashlib
import json
import logging
import tempfile
from decimal import Decimal
from functools import partial
from multiprocessing import Manager
from typing import Any, Dict, Generator, List, Optional, Union

import fiona
import geobuf
import geopandas as gpd
<<<<<<< HEAD
import ijson
=======
import pandas
>>>>>>> 5ad47df5
from geojson import Feature, GeoJSON

from .apis import HubApi
from .utils import divide_bbox, flatten_geometry, grouper, wkt_to_geojson

logger = logging.getLogger(__name__)


class Space:
    """
    An abstraction for XYZ Spaces.

    A space object is created with an existing, authenticated XYZ Hub API
    instance.

    Example:

    >>> space = Space.new(...)
    >>> space.delete()
    >>> for feat in space.iter_feature():
    ....   print(feat["id"])
    """

    @classmethod
    def from_id(cls, space_id: str) -> "Space":
        """Instantiate a space object for an existing space ID."""
        api = HubApi()
        obj = cls(api)
        obj._info = api.get_space(space_id=space_id)
        return obj

    @classmethod
    def new(
        cls,
        title: str,
        description: Optional[str] = None,
        space_id: Optional[str] = None,
        schema: str = None,
        enable_uuid: Optional[bool] = None,
        listeners: Optional[Dict[str, Union[str, int]]] = None,
        shared: Optional[bool] = None,
    ) -> "Space":
        """Create new space object with given title and description.

        Optionally, the desired space ID can be provided as well, and will
        be used if still available.

        :param title: A string representing the title of the space.
        :param description: A string representing a description of the space.
        :param space_id: A string representing space_id.
        :param schema: JSON object or URL to be added as a schema for space.
        :param enable_uuid: A boolean if set ``True`` it will create
            additional activity log space to log the activities in current space.
        :param listeners: A dict for activity log listener params.
        :param shared: A boolean, if set to ``True``, space will be shared with
            other users having XYZ account, they will be able to read from the
            space using their own token. By default space will not be a shared space.
        :return: A object of :class:`Space`.
        """
        api = HubApi()
        obj = cls(api)
        data: Dict[Any, Any] = {"title": title}

        if description is not None:
            data["description"] = description
        if schema is not None:
            data.setdefault("processors", []).append(
                {"id": "schema-validator", "params": dict(schema=schema)}
            )
        if enable_uuid is not None and listeners is not None:
            data["enableUUID"] = "true"
            data.setdefault("listeners", []).append(listeners)
        if space_id is not None:
            data["id"] = space_id
        if shared is True:
            data["shared"] = "true"
        obj._info = api.post_space(data=data)
        return obj

    @classmethod
    def virtual(
        cls,
        title: str,
        description: Optional[str] = None,
        **kwargs: Dict[str, Dict],
    ) -> "Space":
        """Create a new virtual-space.

        Virtual-space references one or multiple spaces. A virtual-space is
        described by definition which references other existing spaces
        (the upstream spaces). Queries being done to a virtual-space will
        return the features of its upstream spaces combined. There are
        different predefined operations of how to combine the features of the
        upstream spaces. In order to use virtual spaces feature user needs to
        have HERE Data Hub paid plan.
        Plans can be found here: `HERE Data Hub <https://developer.here.com/pricing>`_.

        :param title: A string representing the title of the virtual-space.
        :param description: A string representing a description of the virtual-space.
        :param kwargs: A dict for the operation to perform on upstream spaces.
        :return: An object of :class:`Space`.
        """
        api = HubApi()
        obj = cls(api)
        data: Dict[str, Any] = {"title": title}
        if description is not None:
            data["description"] = description
        storage: Dict[str, Any] = dict(id="virtualspace")
        storage["params"] = kwargs
        data["storage"] = storage
        obj._info = api.post_space(data=data)
        return obj

    def __init__(self, api: Optional[HubApi] = None):
        """Instantiate a space object, optionally with authenticated api instance."""
        self.api = api or HubApi()
        self._info: dict = {}

    def __repr__(self):
        """Return string representation of this instance."""
        return f"space_id: {self._info.get('id', '')}"

    @property
    def info(self):
        """Space config information."""
        if "id" in self._info:
            return self.api.get_space(self._info["id"])
        return {}

    def list(self, owner: str = "me", include_rights: bool = False) -> Dict:
        """Return list of spaces for given owner with access rights if desired.

        This does not modify the space object itself.

        :param owner: A string representing the owner.
        :param include_rights: A boolean. If set to True, the access rights for each
            space are included in the response.
        :return: A JSON object with list of spaces.
        """
        data: Dict[str, Any] = {
            "owner": owner,
            "include_rights": include_rights,
        }
        return self.api.get_spaces(params=data)

    def read(self, id: str) -> "Space":
        """Read existing space object for given space ID."""
        self._info = self.api.get_space(space_id=id)
        return self

    def update(
        self,
        title: Optional[str] = None,
        description: Optional[str] = None,
        tagging_rules: Optional[Dict[str, str]] = None,
        schema: str = None,
        shared: Optional[bool] = None,
    ) -> Dict:
        """Update space attributes.

        This method updates title, description, schema, shared status or tagging
        rules of space, at least one of these params should have a non-default
        value to update the space.

        Does update the space in the XYZ storage and this object mirroring it.
        Also apply the tags based on rules mentioned in `tagging_rules` dict.

        :param title: A string representing the title of the space.
        :param description: A string representing a description of the space.
        :param tagging_rules: A dict where the key is the tag to be applied to
            all features matching the JSON-path expression being the value.
        :param schema: JSON object or URL to be added as schema for space.
        :param shared: A boolean, if set to ``True``, space will be shared with
            other users having XYZ account, they will be able to read from the
            space using their own token. If set to ``False`` space will be unshared.
        :return: A response from API.

        Example:

        >>> from xyzspaces import XYZ
        >>> xyz = XYZ(credentials="XYZ_TOKEN")
        >>> space = xyz.spaces.new(title="new space", description="new space")
        >>> tagging_rules = {"large": "$.features[?(@.properties.area>=500)]"}
        >>> space.update(title="updated title",
        ...              description="updated description",
        ...              tagging_rules=tagging_rules)
        """
        space_id = self._info["id"]
        data: Dict[str, Any] = {}
        if title is not None:
            data["title"] = title
        if description is not None:
            data["description"] = description
        if tagging_rules is not None:
            data.setdefault("processors", []).append(
                {
                    "id": "rule-tagger",
                    "params": dict(taggingRules=tagging_rules),
                }
            )
        if schema:
            data.setdefault("processors", []).append(
                {"id": "schema-validator", "params": dict(schema=schema)}
            )
        if shared is True:
            data["shared"] = "true"
        elif shared is False:
            data["shared"] = "false"

        return self.api.patch_space(space_id=space_id, data=data)

    def delete(self):
        """Delete this space object."""
        if self._info:
            self.api.delete_space(space_id=self._info["id"])
        self._info = {}

    def get_statistics(self) -> dict:
        """
        Get statistics for this space object.

        :return: A JSON object with some statistics about the specified space.
        """
        return self.api.get_space_statistics(space_id=self._info["id"])

    def search(
        self,
        tags: Optional[List[str]] = None,
        limit: Optional[int] = None,
        params: Optional[dict] = None,
        selection: Optional[List[str]] = None,
        skip_cache: Optional[bool] = None,
        geo_dataframe: Optional[bool] = None,
    ) -> Generator[Feature, None, None]:
        """
        Search features for this space object.

        :param tags: A list of strings holding tag values.
        :param limit: A max. number of features to return in the result.
        :param params: A dict to represent additional filter on features to be searched.
            Examples:

            - ``params={"p.name": "foo"}``
              returns all features with a value of property ``name`` equal to ``foo``.
            - ``params={"p.name!": "foo"}``
              returns all features with a value of property ``name`` not qual to ``foo``.
            - ``params={"p.count=gte": "10"}``
              returns all features with a value of property ``count`` greater than or
              equal to ``10``.
            - ``params={"p.count=lte": "10"}``
              returns all features with a value of property ``count`` less than or equal
              to ``10``.
            - ``params={"p.count=gt": "10"}``
              returns all features with a value of property ``count`` greater than ``10``.
            - ``params={"p.count=lt": "10"}``
              returns all features with a value of property ``count`` less than ``10``.
            - ``params={"p.name=cs": "bar"}``
              returns all features with a value of property ``name`` which contains
              ``bar``.
        :param selection: A list, only these properties will be returned in features
            result list.
        :param skip_cache: If set to ``True`` the response is not returned from cache.
            Default is ``False``.
        :param geo_dataframe: A boolean if set to ``True`` searched features will be
            yield as single Geopandas Dataframe.
        :yields: A Feature object by default. If param ``geo_dataframe`` is True then
            yields single Geopandas Dataframe.
        """
        features = self.api.get_space_search(
            space_id=self._info["id"],
            tags=tags,
            limit=limit,
            params=params,
            selection=selection,
            skip_cache=skip_cache,
        )
        if geo_dataframe is not None:
            yield gpd.GeoDataFrame.from_features(features=features["features"])
        for f in features["features"]:
            yield f

    def iter_feature(self, limit: int = 100) -> Generator[Feature, None, None]:
        """
        Iterate over features in this space object.

        :param limit: A max. number of features to return in the result.
        :yields: A Feature object.
        """
        for feature in self.api.get_space_iterate(
            space_id=self._info["id"], limit=limit
        ):
            yield feature

    def get_feature(self, feature_id: str) -> GeoJSON:
        """
        Retrieve one GeoJSON feature with given ID from this space.

        :param feature_id: Feature id which is to fetched.
        :return: A GeoJSON representing a feature with the specified feature
             ID inside the space.
        """
        res = self.api.get_space_feature(
            space_id=self._info["id"], feature_id=feature_id
        )
        return GeoJSON(res)

    def add_feature(
        self,
        data: GeoJSON,
        feature_id: Optional[str] = None,
        add_tags: Optional[List[str]] = None,
        remove_tags: Optional[List[str]] = None,
    ) -> GeoJSON:
        """
        Add one GeoJSON feature with given ID in this space.

        :param data: A JSON object describing the feature to be added.
        :param feature_id: A string with the ID of the feature to be created.
        :param add_tags: A list of strings describing tags to be added to
            the feature.
        :param remove_tags: A list of strings describing tags to be removed
            from the feature.
        :return: A GeoJSON representing a feature.
        """
        res = self.api.put_space_feature(
            space_id=self._info["id"],
            feature_id=feature_id,
            data=data,
            add_tags=add_tags,
            remove_tags=remove_tags,
        )
        return GeoJSON(res)

    def update_feature(
        self,
        feature_id: str,
        data: dict,
        add_tags: Optional[List[str]] = None,
        remove_tags: Optional[List[str]] = None,
    ) -> GeoJSON:
        """
        Update one GeoJSON feature with given ID in this space.

        :param feature_id: A string with the ID of the feature to be modified.
        :param data: A JSON object describing the feature to be changed.
        :param add_tags: A list of strings describing tags to be added to
            the feature.
        :param remove_tags: A list of strings describing tags to be removed
            from the feature.
        :return: A GeoJSON representing a feature.
        """
        res = self.api.patch_space_feature(
            space_id=self._info["id"],
            feature_id=feature_id,
            data=data,
            add_tags=add_tags,
            remove_tags=remove_tags,
        )
        return GeoJSON(res)

    def delete_feature(self, feature_id: str):
        """
        Delete one GeoJSON feature with given ID in this space.

        :param feature_id: A string with the ID of the feature to be deleted.
        :return: An empty string if the operation was successful.
        """
        return self.api.delete_space_feature(
            space_id=self._info["id"], feature_id=feature_id
        )

    def get_features(
        self, feature_ids: List[str], geo_dataframe: Optional[bool] = None
    ) -> Union[GeoJSON, gpd.GeoDataFrame]:
        """
        Retrieve one GeoJSON feature with given ID from this space.

        :param feature_ids: A list of feature_ids.
        :param geo_dataframe: A boolean if set to ``True`` features will be
            returned as single Geopandas Dataframe.
        :return: A feature collection with all features inside the specified
            space. If param ``geo_dataframe`` is set to ``True`` then return features
            in single Geopandas Dataframe.
        """
        res = self.api.get_space_features(
            space_id=self._info["id"], feature_ids=feature_ids
        )
        if geo_dataframe is not None:
            return gpd.GeoDataFrame.from_features(features=res["features"])
        return GeoJSON(res)

    def add_features(
        self,
        features: Union[GeoJSON, Dict],
        add_tags: Optional[List[str]] = None,
        remove_tags: Optional[List[str]] = None,
        features_size: int = 2000,
        chunk_size: int = 1,
        id_properties: Optional[List[str]] = None,
        mutate: Optional[bool] = True,
    ) -> GeoJSON:  # noqa DAR401
        """
        Add GeoJSON features to this space.

        As API has a limitation on the size of features, features are divided into chunks,
        and multiple processes will process those chunks.
        Each chunk has a number of features based on the value of ``features_size``.
        Each process handles chunks based on the value of ``chunk_size``.

        :param features: A JSON object describing one or more features to add.
        :param add_tags: A list of strings describing tags to be added to
            the features.
        :param remove_tags: A list of strings describing tags to be removed
            from the features.
        :param features_size: An int representing a number of features to upload at a
            time.
        :param chunk_size: Number of chunks each process to handle. The default value is
            1, for a large number of features please use `chunk_size` greater than 1
            to get better results in terms of performance.
        :param id_properties: List of properties name from which id to be generated
            if id does not exists for a feature.
        :param mutate: If True will update the existing features object passed,
                    this will prevent making copy of the features object which
                    may help to improving performance.
        :return: A GeoJSON representing a feature collection.
        """
        if features.get("features"):

            if len(features["features"]) == 0:
                raise Exception("Invalid FeatureCollection with zero features")

            if not mutate:
                features = copy.deepcopy(features)

            space_id = self._info["id"]
            total = 0
            ids_map: Dict[str, str] = dict()
            if len(features["features"]) > features_size:
                groups = grouper(features_size, features["features"])
                part_func = partial(
                    self._upload_features,
                    ids_map=ids_map,
                    add_tags=add_tags,
                    remove_tags=remove_tags,
                    id_properties=id_properties,
                )
                with concurrent.futures.ProcessPoolExecutor() as executor:
                    for ft in executor.map(
                        part_func, groups, chunksize=chunk_size
                    ):
                        logger.info(f"features processed: {ft}")
                        total += ft
                logger.info(
                    f"{total} features are uploaded on space: {space_id}"
                )
            else:

                features = self._process_features(
                    features["features"], id_properties, ids_map
                )
                feature_collection = dict(
                    type="FeatureCollection", features=features
                )
                res = self.api.put_space_features(
                    space_id=space_id,
                    data=feature_collection,
                    add_tags=add_tags,
                    remove_tags=remove_tags,
                )
                return GeoJSON(res)
        else:
            return self.add_feature(
                data=features, add_tags=add_tags, remove_tags=remove_tags
            )

    def _upload_features(
        self,
        features,
        ids_map,
        add_tags: Optional[List[str]] = None,
        remove_tags: Optional[List[str]] = None,
        id_properties: Optional[List[str]] = None,
    ):
        features_list = self._process_features(
            features, id_properties, ids_map
        )
        feature_collection = dict(
            type="FeatureCollection", features=features_list
        )
        self.api.put_space_features(
            space_id=self._info["id"],
            data=feature_collection,
            add_tags=add_tags,
            remove_tags=remove_tags,
        )
        return len(features_list)

    def _process_features(self, features, id_properties, ids_map):
        features_list = []
        for f in features:
            if f:
                if "id" not in f:
                    if id_properties:
                        f["id"] = self._gen_id_from_properties(
                            f, id_properties
                        )
                    else:
                        f["id"] = hashlib.md5(
                            json.dumps(f, sort_keys=True).encode("utf-8")
                        ).hexdigest()
                if f["id"] not in ids_map:
                    ids_map[f["id"]] = f
                    features_list.append(f)
                else:
                    logger.info(
                        f"feature with id {f['id']} is skipped due to duplicate id"
                    )
        return features_list

    def _gen_id_from_properties(self, feature, id_properties):
        values = []
        if not feature.get("properties"):
            raise Exception("Feature does not have properties")
        for prop in id_properties:
            properties = feature.get("properties", "")
            values.append(properties.get(prop, ""))
        return "-".join(filter(None, values))

    def update_features(
        self,
        features: GeoJSON,  # must be a feature collection
        add_tags: Optional[List[str]] = None,
        remove_tags: Optional[List[str]] = None,
    ) -> GeoJSON:
        """
        Update GeoJSON features in this space.

        :param features: A JSON object describing one or more features to
            modify.
        :param add_tags: A list of strings describing tags to be added to
            the features.
        :param remove_tags: A list of strings describing tags to be removed
            from the features.
        :return: A GeoJSON representing a feature collection.
        """
        space_id = self._info["id"]
        res = self.api.post_space_features(
            space_id=space_id,
            data=features,
            add_tags=add_tags,
            remove_tags=remove_tags,
        )
        return GeoJSON(res)

    def delete_features(
        self, feature_ids: List[str], tags: Optional[List[str]] = None
    ):
        """
        Delete GeoJSON features in this space.

        :param feature_ids: A list of feature IDs to delete.
        :param tags: A list of strings describing tags the features to
            be deleted must have.
        :return: A response from API.
        """
        space_id = self._info["id"]
        return self.api.delete_space_features(
            space_id=space_id, id=feature_ids, tags=tags
        )

    def features_in_bbox(
        self,
        bbox: List[Union[float, int]],
        tags: Optional[List[str]] = None,
        clip: Optional[bool] = None,
        limit: Optional[int] = None,
        params: Optional[dict] = None,
        selection: Optional[List[str]] = None,
        skip_cache: Optional[bool] = None,
        clustering: Optional[str] = None,
        clustering_params: Optional[dict] = None,
        geo_dataframe: Optional[bool] = None,
    ) -> Generator[Feature, None, None]:
        """
        Get features inside some given bounding box.

        :param bbox: A list of four numbers representing the West, South,
            East and North margins, respectively, of the bounding box.
        :param tags: A list of strings holding tag values.
        :param clip: A Boolean indicating if the result should be clipped
            (default: False).
        :param limit: A max. number of features to return in the result.
        :param params: A dict to represent additional filter on features to be searched.
            Examples:

            - ``params={"p.name": "foo"}``
              returns all features with a value of property ``name`` equal to ``foo``.
            - ``params={"p.name!": "foo"}``
              returns all features with a value of property ``name`` not qual to ``foo``.
            - ``params={"p.count=gte": "10"}``
              returns all features with a value of property ``count`` greater than or
              equal to ``10``.
            - ``params={"p.count=lte": "10"}``
              returns all features with a value of property ``count`` less than or equal
              to ``10``.
            - ``params={"p.count=gt": "10"}``
              returns all features with a value of property ``count`` greater than ``10``.
            - ``params={"p.count=lt": "10"}``
              returns all features with a value of property ``count`` less than ``10``.
            - ``params={"p.name=cs": "bar"}``
              returns all features with a value of property ``name`` which contains
              ``bar``.
        :param selection: A list, only these properties will be returned in features
            result list.
        :param skip_cache: If set to ``True`` the response is not returned from cache.
            Default is ``False``.
        :param clustering: ...
        :param clustering_params: ...
        :param geo_dataframe: A boolean if set to ``True`` searched features will be
            yield as single Geopandas Dataframe.
        :yields: A Feature object by default. If param ``geo_dataframe`` is True then
            yields single Geopandas Dataframe.
        """
        features = self.api.get_space_bbox(
            space_id=self._info["id"],
            bbox=bbox,
            tags=tags,
            clip=clip,
            limit=limit,
            params=params,
            selection=selection,
            skip_cache=skip_cache,
            clustering=clustering,
            clusteringParams=clustering_params,
        )

        if geo_dataframe is not None:
            yield gpd.GeoDataFrame.from_features(features=features["features"])
        else:
            for f in features["features"]:
                yield f

    def features_in_tile(
        self,
        tile_type: str,
        tile_id: str,
        tags: Optional[List[str]] = None,
        clip: Optional[bool] = None,
        params: Optional[dict] = None,
        selection: Optional[List[str]] = None,
        skip_cache: Optional[bool] = None,
        clustering: Optional[str] = None,
        clustering_params: Optional[dict] = None,
        margin: Optional[int] = None,
        limit: Optional[int] = None,
        geo_dataframe: Optional[bool] = None,
    ) -> Generator[Feature, None, None]:
        """
        Get features in tile.

        :param tile_type: A string with the name of a tile type, one of
            "quadkeys", "web", "tms" or "here". See below.
        :param tile_id: A string holding a valid tile ID according to the
            specified ``tile_type``.
        :param tags: A list of strings holding tag values.
        :param clip: A Boolean indicating if the result should be clipped
            (default: False).
        :param params: A dict to represent additional filter on features to be searched.
            Examples:

            - ``params={"p.name": "foo"}``
              returns all features with a value of property ``name`` equal to ``foo``.
            - ``params={"p.name!": "foo"}``
              returns all features with a value of property ``name`` not qual to ``foo``.
            - ``params={"p.count=gte": "10"}``
              returns all features with a value of property ``count`` greater than or
              equal to ``10``.
            - ``params={"p.count=lte": "10"}``
              returns all features with a value of property ``count`` less than or equal
              to ``10``.
            - ``params={"p.count=gt": "10"}``
              returns all features with a value of property ``count`` greater than ``10``.
            - ``params={"p.count=lt": "10"}``
              returns all features with a value of property ``count`` less than ``10``.
            - ``params={"p.name=cs": "bar"}``
              returns all features with a value of property ``name`` which contains
              ``bar``.
        :param selection: A list, only these properties will be returned in features
            result list.
        :param skip_cache: If set to ``True`` the response is not returned from cache.
            Default is ``False``.
        :param clustering: ...
        :param clustering_params: ...
        :param margin: ...
        :param limit: A max. number of features to return in the result.
        :param geo_dataframe: A boolean if set to ``True`` searched features will be
            yield as single Geopandas Dataframe.
        :yields: A Feature object by default. If param ``geo_dataframe`` is True then
            yields single Geopandas Dataframe.
        :raises ValueError: If `tile_type` is invalid, valid tile_types are
             `quadkeys`, `web`, `tms` and `here`.
        """
        if tile_type in ("quadkeys", "web", "tms", "here"):
            features = self.api.get_space_tile(
                space_id=self._info["id"],
                tile_type=tile_type,
                tile_id=tile_id,
                tags=tags,
                clip=clip,
                params=params,
                selection=selection,
                skip_cache=skip_cache,
                clustering=clustering,
                clusteringParams=clustering_params,
                margin=margin,
                limit=limit,
            )
            if geo_dataframe is not None:
                yield gpd.GeoDataFrame.from_features(
                    features=features["features"]
                )
            else:
                for f in features["features"]:
                    yield f
        else:
            raise ValueError("Invalid value for parameter tile_type")

    def spatial_search(
        self,
        lat: Optional[float] = None,
        lon: Optional[float] = None,
        ref_space_id: Optional[str] = None,
        ref_feature_id: Optional[str] = None,
        radius: Optional[int] = None,
        tags: Optional[List[str]] = None,
        limit: Optional[int] = None,
        params: Optional[dict] = None,
        selection: Optional[List[str]] = None,
        skip_cache: Optional[bool] = None,
        geo_dataframe: Optional[bool] = None,
    ) -> Generator[Feature, None, None]:
        """
        Get features with radius search.

        :param lat: A float in WGS'84 decimal degree (-90 to +90) of the center Point.
        :param lon: A float in WGS'84 decimal degree (-180 to +180) of the center Point.
        :param ref_space_id: A string as alternative for defining center coordinates,
            it is possible to reference a geometry in a space, hence it is needed to
            provide the ``ref_space_id`` where the referenced feature is stored.
            Always to use in combination with ``ref_feature_id``.
        :param ref_feature_id: A string as unique identifier of a feature in the
            referenced space.
            The geometry of that feature gets used for the spatial query.
            Always to use in combination with ``ref_space_id``.
        :param radius: An int in meter which defines the diameter of the search request.
        :param tags: A list of strings holding tag values.
        :param limit: A max. number of features to return in the result.
        :param params: A dict to represent additional filter on features to be searched.
            Examples:

            - ``params={"p.name": "foo"}``
              returns all features with a value of property ``name`` equal to ``foo``.
            - ``params={"p.name!": "foo"}``
              returns all features with a value of property ``name`` not qual to ``foo``.
            - ``params={"p.count=gte": "10"}``
              returns all features with a value of property ``count`` greater than or
              equal to ``10``.
            - ``params={"p.count=lte": "10"}``
              returns all features with a value of property ``count`` less than or equal
              to ``10``.
            - ``params={"p.count=gt": "10"}``
              returns all features with a value of property ``count`` greater than ``10``.
            - ``params={"p.count=lt": "10"}``
              returns all features with a value of property ``count`` less than ``10``.
            - ``params={"p.name=cs": "bar"}``
              returns all features with a value of property ``name`` which contains
              ``bar``.
        :param selection: A list of strings holding properties values.
        :param skip_cache: A Boolean if set to ``True`` the response is not returned from
            cache.
        :param geo_dataframe: A boolean if set to ``True`` searched features will be
            yield as single Geopandas Dataframe.
        :yields: A Feature object by default. If param ``geo_dataframe`` is True then
            yields single Geopandas Dataframe.
        """
        features = self.api.get_space_spatial(
            space_id=self._info["id"],
            lat=lat,
            lon=lon,
            ref_space_id=ref_space_id,
            ref_feature_id=ref_feature_id,
            radius=radius,
            tags=tags,
            limit=limit,
            params=params,
            selection=selection,
            skip_cache=skip_cache,
        )
        if geo_dataframe is not None:
            yield gpd.GeoDataFrame.from_features(features=features["features"])
        else:
            for f in features["features"]:
                yield f

    def spatial_search_geometry(
        self,
        data: dict,
        radius: Optional[int] = None,
        tags: Optional[List[str]] = None,
        limit: Optional[int] = None,
        params: Optional[dict] = None,
        selection: Optional[List[str]] = None,
        skip_cache: Optional[bool] = None,
        divide: Optional[bool] = False,
        cell_width: Optional[float] = None,
        units: Optional[str] = "m",
        chunk_size: int = 1,
        geo_dataframe: Optional[bool] = None,
    ) -> Generator[Feature, None, None]:
        """
        Search features which intersect the provided geometry.

        :param data: A JSON object which is getting used for the spatial search.
        :param radius: An int which defines the diameter(meters) of the search request.
        :param tags: A list of strings holding tag values.
        :param limit: A max. number of features to return in the result.
        :param params: A dict to represent additional filter on features to be searched.
            Examples:

            - ``params={"p.name": "foo"}``
              returns all features with a value of property ``name`` equal to ``foo``.
            - ``params={"p.name!": "foo"}``
              returns all features with a value of property ``name`` not qual to ``foo``.
            - ``params={"p.count=gte": "10"}``
              returns all features with a value of property ``count`` greater than or
              equal to ``10``.
            - ``params={"p.count=lte": "10"}``
              returns all features with a value of property ``count`` less than or equal
              to ``10``.
            - ``params={"p.count=gt": "10"}``
              returns all features with a value of property ``count`` greater than ``10``.
            - ``params={"p.count=lt": "10"}``
              returns all features with a value of property ``count`` less than ``10``.
            - ``params={"p.name=cs": "bar"}``
              returns all features with a value of property ``name`` which contains
              ``bar``.
        :param selection: A list of strings holding properties values.
        :param skip_cache: A Boolean if set to ``True`` the response is not returned from
            cache.
        :param divide: To divide geometry if the resultant features count is large.
        :param cell_width: Width of each cell in which geometry is to be divided
            in units specified, default values is meters.
        :param units: Unit for cell_width please refer,
            https://github.com/omanges/turfpy/blob/master/measurements.md#units-type
        :param chunk_size: Number of chunks each process to handle. The default value is
            1, for a large number of features please use `chunk_size` greater than 1
            to get better results in terms of performance.
        :param geo_dataframe: A boolean if set to ``True`` searched features will be
            yield as single Geopandas Dataframe.
        :yields: A Feature object by default. If param ``geo_dataframe`` is True then
            yields as single Geopandas Dataframe.
        """
        if not divide:
            features = self.api.post_space_spatial(
                space_id=self._info["id"],
                data=data,
                radius=radius,
                tags=tags,
                limit=limit,
                params=params,
                selection=selection,
                skip_cache=skip_cache,
            )
            if geo_dataframe is not None:
                yield gpd.GeoDataFrame.from_features(
                    features=features["features"]
                )
            else:
                for f in features["features"]:
                    yield f
        else:
            divide_features = divide_bbox(
                Feature(geometry=data), cell_width, units
            )
            manager = Manager()
            feature_list: List[dict] = manager.list()

            logger.info(
                f"Total number of features after division {len(divide_features)}"
            )
            part_func = partial(
                self._spatial_search_geometry,
                feature_list=feature_list,
                radius=radius,
                tags=tags,
                limit=limit,
                params=params,
                selection=selection,
                skip_cache=skip_cache,
            )

            with concurrent.futures.ProcessPoolExecutor() as executor:
                for _ in executor.map(
                    part_func, divide_features, chunksize=chunk_size
                ):
                    pass

            unique_features = {
                each["id"]: each for each in feature_list
            }.values()

            if geo_dataframe is not None:
                yield gpd.GeoDataFrame.from_features(features=unique_features)
            else:
                for f in unique_features:
                    yield f

    def _spatial_search_geometry(
        self,
        data: dict,
        feature_list: List[dict],
        radius: Optional[int] = None,
        tags: Optional[List[str]] = None,
        limit: Optional[int] = None,
        params: Optional[dict] = None,
        selection: Optional[List[str]] = None,
        skip_cache: Optional[bool] = None,
    ):
        features = self.api.post_space_spatial(
            space_id=self._info["id"],
            data=data["geometry"],
            radius=radius,
            tags=tags,
            limit=limit,
            params=params,
            selection=selection,
            skip_cache=skip_cache,
        )

        if features["features"]:
            feature_list.extend(features["features"])

    def add_features_geojson(
        self,
        path: str,
        encoding: str = "utf-8",
        features_size: int = 2000,
        chunk_size: int = 1,
    ):
        """
        Add features in space from a GeoJSON file.

        As API has a limitation on the size of features, features are divided into chunks,
        and multiple processes will process those chunks.
        Each chunk has a number of features based on the value of ``features_size``.
        Each process handles chunks based on the value of ``chunk_size``.

        :param path: Path to the GeoJSON file.
        :param encoding: A string to represent the type of encoding.
        :param features_size: An int representing a number of features to upload at
            a time.
        :param chunk_size: Number of chunks for each process to handle. The default value
            is 1, for a large number of features please use `chunk_size` greater than 1.
        """
        is_feature_collection = False
        with open(path, encoding=encoding) as f:
            objects = ijson.items(f, "features.item")
            count = 0
            feature_list = []
            for o in objects:
                if not is_feature_collection:
                    is_feature_collection = True
                count += 1
                feature_list.append(
                    json.loads(
                        json.dumps(
                            o,
                            default=lambda o: float(o)
                            if isinstance(o, Decimal)
                            else o,
                        )
                    )
                )

                if count == 10000:
                    feature_collection = dict(
                        type="FeatureCollection", features=feature_list
                    )
                    self.add_features(
                        feature_collection,
                        features_size=features_size,
                        chunk_size=chunk_size,
                    )
                    count = 0
                    feature_list = []

            if len(feature_list) != 0:
                feature_collection = dict(
                    type="FeatureCollection", features=feature_list
                )
                self.add_features(
                    feature_collection,
                    features_size=features_size,
                    chunk_size=chunk_size,
                )

        if not is_feature_collection:
            with open(path, encoding=encoding) as f:
                features = json.load(f)
                self.add_feature(feature_id=features["id"], data=features)

    def add_features_csv(
        self,
        path: str,
        lon_col: str,
        lat_col: str,
        id_col: Optional[str] = "",
        alt_col: Optional[str] = "",
        delimiter: Optional[str] = ",",
        add_tags: Optional[List[str]] = None,
        remove_tags: Optional[List[str]] = None,
        features_size: int = 2000,
        chunk_size: int = 1,
        id_properties: Optional[List[str]] = None,
    ):
        """
        Add features in space from a csv file.

        As API has a limitation on the size of features, features are divided into chunks,
        and multiple processes will process those chunks.
        Each chunk has a number of features based on the value of ``features_size``.
        Each process handles chunks based on the value of ``chunk_size``.

        :param path: Path to csv file.
        :param lon_col: Name of the column for longitude coordinates.
        :param lat_col: Name of the column for latitude coordinates.
        :param id_col: Name of the column for feature id's.
        :param alt_col: Name of the column for altitude, if not provided
            altitudes with default value 0.0 will be added.
        :param delimiter: delimiter which should be used to process the csv file.
        :param add_tags: A list of strings describing tags to be added to
            the features.
        :param remove_tags: A list of strings describing tags to be removed
            from the features.
        :param features_size: An int representing a number of features to upload at a
            time.
        :param chunk_size: Number of chunks each process to handle. The default value is
            1, for a large number of features please use `chunk_size` greater than 1
            to get better results in terms of performance.
        :param id_properties: List of properties name from which id to be generated
            if id does not exists for a feature.
        :raises Exception: If values of params `lat_col`, `lon_col`, `id_col`
             do not match with column names in csv file.
        """
        df = pandas.read_csv(path, sep=delimiter)
        key_columns = [lat_col, lon_col]
        if alt_col:
            key_columns.append(alt_col)
        if id_col:
            key_columns.append(id_col)
        if not all([col in df.columns for col in key_columns]):
            raise Exception(
                "The longitude, latitude coordinates and id column name "
                "should match with `lon_col`, `lat_col`, "
                "`id_col` and `alt_col` parameter value"
            )
        geo = df.to_json(orient="records", date_format="iso")
        json_geo = json.loads(geo)
        feature_collection: Dict[str, Any] = {
            "type": "FeatureCollection",
            "features": [],
        }
        for record in json_geo:
            feature = {
                "type": "Feature",
                "geometry": {
                    "type": "Point",
                    "coordinates": [
                        record[lon_col],
                        record[lat_col],
                        record[alt_col] if alt_col else 0.0,
                    ],
                },
                "properties": {
                    k: v for k, v in record.items() if k not in key_columns
                },
            }
            if id_col:
                feature["id"] = record[id_col]
            feature_collection["features"].append(feature)

        self.add_features(
            feature_collection,
            add_tags=add_tags,
            remove_tags=remove_tags,
            features_size=features_size,
            chunk_size=chunk_size,
            id_properties=id_properties,
        )

    def cluster(
        self, clustering: str, clustering_params: Optional[dict] = None,
    ) -> dict:
        """
        Apply clustering algorithm for the space data.

        :param clustering: Name of the clustering algorithm.
            Available values : hexbin, quadbin
        :param clustering_params: Parameters for the clustering algorithm.
            Please refer : https://www.here.xyz/api/devguide/usingclustering/
        :return: GeoJSON.
        :raises Exception: If bounding box is not present in space statistics.

        Example:

        >>> from xyzspaces import XYZ
        >>> xyz = XYZ(credentials="XYZ_TOKEN")
        >>> space = xyz.spaces.from_id(space_id="existing-space-id")
        >>> space.cluster(clustering="hexbin")
        """
        statistics = self.get_statistics()
        bbox = statistics["bbox"]["value"]
        if len(bbox) == 0:
            raise Exception("Bounding box cannot be generated for the space")
        return self.api.get_space_bbox(
            space_id=self._info["id"],
            bbox=[bbox[0], bbox[1], bbox[2], bbox[3]],
            clustering=clustering,
            clusteringParams=clustering_params,
        )

    def isshared(self) -> bool:
        """Return the shared status of the space.

        :return: A boolean to indicate shared status of the space.
        """
        return True if "shared" in self.info else False

    def add_features_shapefile(
        self,
        path: str,
        features_size: int = 2000,
        chunk_size: int = 1,
        crs: str = None,
        encoding: str = "utf-8",
    ):
        """Upload shapefile to the space.

        :param path: A string representing full path of the shapefile. For zipped
            shapefile prepend ``zip://`` before path of shapefile.
        :param features_size: An int representing a number of features to upload at
            a time.
        :param chunk_size: Number of chunks for each process to handle. The default value
            is 1, for a large number of features please use `chunk_size` greater than 1.
        :param crs: A string to represent Coordinate Reference System(CRS),
            If you want to change CRS, please pass the value of desired CRS
            Example: ``epsg:4326``.
        :param encoding: A string to represent the type of encoding.

        Example:
        >>> from xyzspaces import XYZ
        >>> xyz = XYZ(credentials="XYZ_TOKEN")
        >>> space = xyz.spaces.from_id(space_id="existing-space-id")
        >>> space.add_features_shapefile(path="shapefile.shp")
        """
        gdf = gpd.read_file(path, encoding=encoding)
        if crs is not None:
            gdf = gdf.to_crs(crs)
        with tempfile.NamedTemporaryFile() as temp:
            gdf.to_file(temp.name, driver="GeoJSON")
            self.add_features_geojson(
                path=temp.name,
                features_size=features_size,
                chunk_size=chunk_size,
            )

    def add_features_wkt(self, path: str):
        """
        To upload data from wkt file to a space

        :param path: Path to wkt file
        """
        with open(path) as f:
            wkt_data = f.read()
            geojson_data = wkt_to_geojson(wkt_data)
            if geojson_data["type"] == "FeatureCollection":
                self.add_features(features=geojson_data)
            else:
                self.add_feature(data=geojson_data)

    def add_features_gpx(
        self, path: str, features_size: int = 2000, chunk_size: int = 1
    ):
        """Upload data from gpx file to the space.

        :param path: A string representing full path of the gpx file.
        :param features_size: An int representing a number of features to upload at
            a time.
        :param chunk_size: Number of chunks for each process to handle. The default value
            is 1, for a large number of features please use `chunk_size` greater than 1.
        """
        layers = fiona.listlayers(path)
        for layer in layers:
            gdf = gpd.read_file(path, driver="GPX", layer=layer)
            if gdf.empty:
                logger.debug(f"Empty Layer: {layer}")
                continue
            else:
                with tempfile.NamedTemporaryFile() as temp:
                    gdf.to_file(temp.name, driver="GeoJSON")
                    self.add_features_geojson(
                        path=temp.name,
                        features_size=features_size,
                        chunk_size=chunk_size,
                    )

    def add_features_kml(
        self, path: str, features_size: int = 2000, chunk_size: int = 1
    ):
        """
        To upload data from kml file to a space

        :param path: Path to kml file
        :param features_size: An int representing a number of features to upload at
            a time.
        :param chunk_size: Number of chunks for each process to handle. The default value
            is 1, for a large number of features please use `chunk_size` greater than 1.
        """
        gpd.io.file.fiona.drvsupport.supported_drivers["KML"] = "rw"

        gdf = gpd.read_file(path, driver="KML")

        flattened_gdf = flatten_geometry(gdf)

        with tempfile.NamedTemporaryFile() as temp:
            flattened_gdf.to_file(temp.name, driver="GeoJSON")
            self.add_features_geojson(
                path=temp.name,
                features_size=features_size,
                chunk_size=chunk_size,
            )

    def add_features_geobuf(
        self, path: str, features_size: int = 2000, chunk_size: int = 1
    ):
        """
        To upload data from geobuff file to a space.

        :param path: Path to geobuff file.
        :param features_size: An int representing a number of features to upload at
            a time.
        :param chunk_size: Number of chunks for each process to handle. The default value
            is 1, for a large number of features please use `chunk_size` greater than 1.
        """

        with open(path, "rb") as f:
            geobuff_data = f.read()
            geojson = geobuf.decode(geobuff_data)

        self.add_features(
            features=geojson,
            features_size=features_size,
            chunk_size=chunk_size,
        )

    def add_features_geopandas(
        self,
        data: gpd.GeoDataFrame,
        features_size: int = 2000,
        chunk_size: int = 1,
    ):
        """
        Add features from GeoPandas dataframe to a space.

        :param data: GeoPandas dataframe to be uploaded
        :param features_size: The number of features to upload at
            a time.
        :param chunk_size: Number of chunks for each process to handle. The default value
            is 1, for a large number of features please use `chunk_size` greater than 1.
        """
        flattened_gdf = flatten_geometry(data)

        with tempfile.NamedTemporaryFile() as temp:
            flattened_gdf.to_file(temp.name, driver="GeoJSON")
            self.add_features_geojson(
                path=temp.name,
                features_size=features_size,
                chunk_size=chunk_size,
            )<|MERGE_RESOLUTION|>--- conflicted
+++ resolved
@@ -39,11 +39,8 @@
 import fiona
 import geobuf
 import geopandas as gpd
-<<<<<<< HEAD
 import ijson
-=======
 import pandas
->>>>>>> 5ad47df5
 from geojson import Feature, GeoJSON
 
 from .apis import HubApi
